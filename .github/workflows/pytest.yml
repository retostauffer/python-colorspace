name: Python Colorspace Testing

on:
  push:
    branch:
      - main

jobs:
  build:
    runs-on: ubuntu-latest

    strategy:
      matrix:
        python-version: ["3.7", "3.11"]
          #python-version: ["3.7", "3.8", "3.9", "3.10"]

    steps:
      - uses: actions/checkout@v4

      - name: Set up Python ${{ matrix.python-version }}
        uses: actions/setup-python@v5
        with:
          python-version: ${{ matrix.python-version }}

      - name: Install Required Packages
        run: |
          python -m pip install --upgrade pip
          pip install pytest
          pip install pytest-mpl
          pip install pytest-cov
          pip install coverage
          pip install matplotlib
          pip install numpy
          python setup.py install
      - name: Coverage

<<<<<<< HEAD
      - name: Test with pytest
        run: |
          pytest --cov=src/colorspace --cov-report xml:coverage.xml --cov-report html:htmlcov/
        continue-on-error: true

      - name: Upload coverage report
        uses: actions/upload-artifact@v2
        with:
          name: coverage-report
          path: coverage.xml
=======
          python setup.py install
          pytest --cov=src/colorspace
          pytest --cov=src/colorspace --cov-report xml
>>>>>>> 6edf51b4

      - name: Coverage Summary Report
        uses: irongut/CodeCoverageSummary@v1.3.0
        with:
          filename: coverage.xml
          badge: true
          format: "markdown"
          output: "both"

      - name: Add Cov PR Comment
        uses: marocchino/sticky-pull-request-comment@v2.2.0
        if: github.event_name == 'pull_request'
        with:
            recreate: true
            path: code-coverage-results.md

<|MERGE_RESOLUTION|>--- conflicted
+++ resolved
@@ -33,23 +33,10 @@
           pip install numpy
           python setup.py install
       - name: Coverage
-
-<<<<<<< HEAD
-      - name: Test with pytest
         run: |
-          pytest --cov=src/colorspace --cov-report xml:coverage.xml --cov-report html:htmlcov/
-        continue-on-error: true
-
-      - name: Upload coverage report
-        uses: actions/upload-artifact@v2
-        with:
-          name: coverage-report
-          path: coverage.xml
-=======
           python setup.py install
           pytest --cov=src/colorspace
           pytest --cov=src/colorspace --cov-report xml
->>>>>>> 6edf51b4
 
       - name: Coverage Summary Report
         uses: irongut/CodeCoverageSummary@v1.3.0
