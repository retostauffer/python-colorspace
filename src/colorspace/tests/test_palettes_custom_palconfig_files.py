--- conflicted
+++ resolved
@@ -84,14 +84,8 @@
 # ------------------------------------------
 def test_hclpalettes_custom_palconfig_good_custom_div():
 
-<<<<<<< HEAD
-    tmpfile = NamedTemporaryFile(delete=False)
+    tmpfile = NamedTemporaryFile(delete = False)
     with open(tmpfile.name, "w") as fid: fid.write(good_custom_div)
-=======
-    tmpfile = NamedTemporaryFile(delete = False)
-    with open(tmpfile.name, "w") as fid:
-        fid.write(good_custom_div)
->>>>>>> 234fe62e
 
     pals1 = hclpalettes(files = tmpfile.name)
     pals2 = hclpalettes(files = [tmpfile.name])
@@ -134,14 +128,8 @@
 # ------------------------------------------
 def test_hclpalettes_custom_palconfig_good_custom_seq():
 
-<<<<<<< HEAD
-    tmpfile = NamedTemporaryFile(delete=False)
+    tmpfile = NamedTemporaryFile(delete = False)
     with open(tmpfile.name, "w") as fid: fid.write(good_custom_seq)
-=======
-    tmpfile = NamedTemporaryFile(delete = False)
-    with open(tmpfile.name, "w") as fid:
-        fid.write(good_custom_seq)
->>>>>>> 234fe62e
 
     pals = hclpalettes(files = tmpfile.name)
 
@@ -163,28 +151,13 @@
 def test_hclpalettes_custom_palconfig_good_custom_seq_and_div():
 
     # Write and read both files at once
-<<<<<<< HEAD
-    tmpfile_div = NamedTemporaryFile(delete=False)
+    tmpfile_div = NamedTemporaryFile(delete = False)
     with open(tmpfile_div.name, "w") as fid: fid.write(good_custom_div)
-    tmpfile_seq = NamedTemporaryFile(delete=False)
+    tmpfile_seq = NamedTemporaryFile(delete = False)
     with open(tmpfile_seq.name, "w") as fid: fid.write(good_custom_seq)
-=======
-    tmpfile_div = NamedTemporaryFile(delete = False)
-    with open(tmpfile_div.name, "w") as fid:
-        fid.write(good_custom_div)
-    tmpfile_seq = NamedTemporaryFile(delete = False)
-    with open(tmpfile_seq.name, "w") as fid:
-        fid.write(good_custom_seq)
->>>>>>> 234fe62e
 
     # Reading palette config
     pals = hclpalettes(files = [tmpfile_div.name, tmpfile_seq.name])
-
-    tmpfile_div.close()
-    os.unlink(tmpfile_div.name)
-
-    tmpfile_seq.close()
-    os.unlink(tmpfile_seq.name)
 
     ptypes = pals.get_palette_types()
     assert isinstance(ptypes, list)
@@ -277,14 +250,9 @@
 
 def test_hclpalettes_custom_palconfig_broken_palconfig():
 
-<<<<<<< HEAD
-    tmpfile = NamedTemporaryFile(delete=False)
-=======
     tmpfile = NamedTemporaryFile(delete = False)
->>>>>>> 234fe62e
-
-    with open(tmpfile.name, "w") as fid:
-        fid.write(bad_custom1)
+    with open(tmpfile.name, "w") as fid: fid.write(bad_custom1)
+
     raises(Exception, hclpalettes, tmpfile.name)
     tmpfile.close() # Closing file connection
 
@@ -301,12 +269,10 @@
     with open(tmpfile.name, "w") as fid:
         fid.write(bad_custom4)
     raises(ValueError, hclpalettes, tmpfile.name)
-    tmpfile.close() # Closing file connection
-
-    # Removing temporary file
+
+    # Closing file connection and delete temporary file
+    tmpfile.close()
     os.remove(tmpfile.name)
-
-    os.unlink(tmpfile.name)
 
 
 empty_palconf = """
@@ -319,15 +285,9 @@
 
 def test_hclpalettes_custom_palconfig_empty_palconfig():
 
-<<<<<<< HEAD
-    tmpfile = NamedTemporaryFile(delete=False)
+    tmpfile = NamedTemporaryFile(delete = False)
     with open(tmpfile.name, "w") as fid: fid.write(empty_palconf)
-=======
-    tmpfile = NamedTemporaryFile(delete = False)
-    with open(tmpfile.name, "w") as fid:
-        fid.write(empty_palconf)
-
->>>>>>> 234fe62e
+
     pals = hclpalettes(tmpfile.name)
 
     tmpfile.close()
